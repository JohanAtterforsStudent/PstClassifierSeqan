--- conflicted
+++ resolved
@@ -7,10 +7,6 @@
 set(CMAKE_CXX_STANDARD_REQUIRED ON)
 
 
-<<<<<<< HEAD
-
-=======
->>>>>>> c72ce086
 if (NOT SEQAN3_INCLUDED)
     set(SeqAn3_DIR "${CMAKE_SOURCE_DIR}/../seqan3/build_system")
     find_package (SeqAn3 REQUIRED)
@@ -21,4 +17,4 @@
 
 
 add_library (vlmc SHARED vlmc.cpp)
-target_link_libraries (vlmc seqan3::seqan3)
+target_link_libraries (vlmc seqan3::seqan3)