--- conflicted
+++ resolved
@@ -75,13 +75,9 @@
    */
   ProbabilisticSuffixTree(std::string id,
                           seqan3::bitcompressed_vector<alphabet_t> &sequence)
-<<<<<<< HEAD
 
       : ProbabilisticSuffixTree(id, sequence, 15, 100, 1.2, 0, "cutoff", false, 0) {}
 
-=======
-      : ProbabilisticSuffixTree(id, sequence, 15, 100, 1.2, 0, "cutoff") {}
->>>>>>> c72ce086
 
   /*!\brief Constructor.
    * \param[in] id_ The id of the model.
@@ -97,19 +93,11 @@
                           seqan3::bitcompressed_vector<alphabet_t> &sequence_,
                           size_t max_depth_, size_t freq_,
                           size_t number_of_parameters_,
-<<<<<<< HEAD
                           std::string pruning_method_,
                           bool multi_core_, int split_depth_ )
       : lst::LazySuffixTree<alphabet_t>(sequence_, multi_core_, split_depth_), id(id_), freq(freq_),
         max_depth(max_depth_), number_of_parameters(number_of_parameters_),
         pruning_method(pruning_method_){
-=======
-                          std::string pruning_method_)
-      : lst::LazySuffixTree<alphabet_t>(sequence_), id(id_), freq(freq_),
-        max_depth(max_depth_), number_of_parameters(number_of_parameters_),
-        pruning_method(pruning_method_) {
-
->>>>>>> c72ce086
     using seqan3::operator""_dna4;
     seqan3::dna4_vector dna4{"ACGT"_dna4};
     std::vector<seqan3::gapped<alphabet_t>> characters{
@@ -226,22 +214,15 @@
   int count_terminal_nodes() {
     int n_terminal_nodes = 0;
 
-<<<<<<< HEAD
-    this->breadth_first_iteration(
-        0, 0, false, [&](int node_index, int lcp, int edge_lcp) -> bool {
-          if (this->is_included(node_index) && this->is_terminal(node_index)) {
-            n_terminal_nodes += 1;
-          }
-=======
-    this->pst_breadth_first_iteration(
-        0, 0, [&](int node_index, int level) -> bool {
-          if (this->is_included(node_index) && this->is_terminal(node_index)) {
-            n_terminal_nodes += 1;
-          }
-
->>>>>>> c72ce086
-          return true;
-        });
+    this->pst_breadth_first_iteration(0, 0,
+      [&](int node_index, int level) -> bool {
+        if (this->is_included(node_index) && this->is_terminal(node_index)) {
+          n_terminal_nodes += 1;
+        }
+
+        return true;
+      });
+
 
     return n_terminal_nodes;
   }
@@ -266,18 +247,6 @@
     }
   }
 
-<<<<<<< HEAD
-
-
-protected:
-    std::string id;
-
-    std::unordered_set<int> valid_characters{};
-    size_t freq;
-    size_t max_depth;
-    size_t number_of_parameters;
-    std::string pruning_method;
-=======
   std::string id;
 
   std::unordered_set<int> valid_characters{};
@@ -285,7 +254,6 @@
   size_t max_depth;
   size_t number_of_parameters;
   std::string pruning_method;
->>>>>>> c72ce086
 
     std::vector<Status> status{};
 
@@ -307,14 +275,11 @@
     auto start = high_resolution_clock::now();
     auto t1 = high_resolution_clock::now();
     this->build_tree();
-<<<<<<< HEAD
     auto t2 = high_resolution_clock::now();
-    this->expand_implicit_nodes();
+    //this->expand_implicit_nodes();
     auto t3 = high_resolution_clock::now();
-    this->add_implicit_node_status();
+    //this->add_implicit_node_status();
     auto t4 = high_resolution_clock::now();
-=======
->>>>>>> c72ce086
     this->add_suffix_links();
     auto t5 = high_resolution_clock::now();
     this->counts.resize(this->table.size() / 2, -1);
@@ -387,7 +352,8 @@
    */
   void build_tree() {
     this->breadth_first_iteration(
-        0, 0, true, [&](int node_index, int lcp, int edge_lcp) -> bool {
+        0, 0, true,
+        [&](int node_index, int lcp, int edge_lcp) -> bool {
           int count = lst::details::node_occurrences(node_index, this->table,
                                                      this->flags);
           if (edge_lcp > 1) {
@@ -398,15 +364,9 @@
             this->add_implicit_nodes(node_index, max_extension);
             edge_lcp = 1;
           }
-
           this->counts.resize(this->table.size() / 2, -1);
-<<<<<<< HEAD
-=======
           this->counts[node_index / 2] = count;
-
->>>>>>> c72ce086
           this->status.resize(this->table.size() / 2, Status::NONE);
-
           return this->check_node(node_index, lcp, edge_lcp, count);
         });
   }
@@ -419,11 +379,6 @@
    * \return if the node was included.
    */
   bool check_node(int node_index, int lcp, int edge_lcp, int count) {
-<<<<<<< HEAD
-    this->counts[node_index / 2] = count;
-
-=======
->>>>>>> c72ce086
     int label_start = this->table[node_index] - lcp;
     int label_end = this->table[node_index] + edge_lcp;
 
@@ -433,18 +388,20 @@
       return true;
     } else {
       this->status[node_index / 2] = Status::EXCLUDED;
-<<<<<<< HEAD
-=======
 
       // If this node is part of an expanded implicit node, we want to exclude
       // the rest of the implicit nodes as well.
+
+
+      // DOES THIS HAVE IMPACT??
+      /*
       this->breadth_first_iteration(
           node_index, lcp, false,
           [&](int index, int lcp, int edge_lcp) -> bool {
             this->status[index / 2] = Status::EXCLUDED;
             return true;
           });
->>>>>>> c72ce086
+      */
       return false;
     }
   }
@@ -514,37 +471,6 @@
       if (this->valid_characters.find(char_rank) ==
           this->valid_characters.end()) {
         return;
-<<<<<<< HEAD
-      }
-
-      n_children += 1;
-    });
-    return n_children != this->valid_characters.size();
-  }
-
-  /**! \brief Assigns node status to implicit nodes.
-   * \details
-   * Iterates through all nodes and assigns the status for implicit nodes
-   * to the status of their parent.
-   *
-   */
-  void add_implicit_node_status() {
-    this->status.resize(this->table.size() / 2, Status::NONE);
-    std::stack<std::tuple<int, Status>> stack{};
-
-    this->iterate_children(0, [&](int child_index) {
-      stack.emplace(child_index, Status::INCLUDED);
-    });
-
-    while (!stack.empty()) {
-      auto [node_index, parent_status] = stack.top();
-      stack.pop();
-
-      Status node_status = this->status[node_index / 2];
-      if ((node_status & Status::NONE) == Status::NONE) {
-        this->status[node_index / 2] = Status(parent_status);
-=======
->>>>>>> c72ce086
       }
 
       n_children += 1;
@@ -653,13 +579,8 @@
   std::vector<int> get_pst_leaves() {
     std::vector<int> bottom_nodes{};
 
-<<<<<<< HEAD
-    this->breadth_first_iteration(
-        0, 0, false, [&](int node_index, int lcp, int edge_lcp) -> bool {
-=======
     this->pst_breadth_first_iteration(
         0, 0, [&](int node_index, int level) -> bool {
->>>>>>> c72ce086
           if (this->is_included(node_index) && this->is_pst_leaf(node_index)) {
             bottom_nodes.emplace_back(node_index);
           }
@@ -914,25 +835,14 @@
    * \return The number of nodes in the tree.
    */
   int nodes_in_tree() {
-<<<<<<< HEAD
-    int n_nodes = 1;
-    this->breadth_first_iteration(
-        0, 0, false, [&](int node_index, int lcp, int edge_lcp) -> bool {
-          if (is_included(node_index)) {
-            n_nodes += 1;
-          }
-          return true;
-        });
-=======
     int n_nodes = 0;
     this->pst_breadth_first_iteration(0, 0,
-                                      [&](int node_index, int level) -> bool {
-                                        if (is_included(node_index)) {
-                                          n_nodes += 1;
-                                        }
-                                        return true;
-                                      });
->>>>>>> c72ce086
+      [&](int node_index, int level) -> bool {
+        if (is_included(node_index)) {
+          n_nodes += 1;
+        }
+        return true;
+      });
 
     return n_nodes;
   }
